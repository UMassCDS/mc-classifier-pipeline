# A build system is required to convert your code into a distributable package.
# setuptools is the oldest and most common build tool, but we also like Poetry
[build-system]
requires = ["setuptools >= 61.0"]
build-backend = "setuptools.build_meta"

[project]
name = "mc_classifier_pipeline"
version = "0.0.1"
description = "Pipelines for preparing documents from Media Cloud's news archive for annotation and machine learning."
readme = "README.md"

# What version of python does your library work with?
requires-python = ">=3.10"

# Metadata about your package in case you upload it to PYPI
classifiers = [
    "Programming Language :: Python :: 3",
    "License :: OSI Approved :: MIT License",
    "Operating System :: OS Independent",
]

# All the dependencies needed for running your module go here
dependencies = [
<<<<<<< HEAD
    "dvc>=2.42.0",
    "joblib",
=======
>>>>>>> 25dd37ce
    "label-studio-sdk>1.0",
    "mediacloud",
    "numpy",
    "pandas",
    "python-dotenv",
    "scikit-learn",
    "torch",
    "tqdm",
    "transformers",
]

[project.optional-dependencies]
# Extra dependencies only needed for running tests go here
test = ["pytest"]

# Dependencies that are useful only to developers, like an autoformatter and
# support for visualizations in jupyter notebooks go here
dev = [
    "bs4",
    "dotenv",
    "jupyter",
    "lxml_html_clean",
    "matplotlib",
    "mediacloud",
    "newspaper3k",
    "nltk",
    "requests",
    "ruff",
    "seaborn",
    "sphinx",
    "textblob"
]

# If your project contains scripts you'd like to be available command line, you can define them here.
# The value must be of the form "<package_name>:<module_name>.<function>"
[project.scripts]
retrieve-mc-docs = "mc_classifier_pipeline.doc_retriever:main"
mc-pipeline = "mc_classifier_pipeline.run_pipeline:main"

# Add customizations to the Ruff linter as described on https://docs.astral.sh/ruff/configuration/
[tool.ruff]
# Override ruff's default so that lines aren't more than 120 characters
line-length = 119<|MERGE_RESOLUTION|>--- conflicted
+++ resolved
@@ -22,11 +22,7 @@
 
 # All the dependencies needed for running your module go here
 dependencies = [
-<<<<<<< HEAD
-    "dvc>=2.42.0",
     "joblib",
-=======
->>>>>>> 25dd37ce
     "label-studio-sdk>1.0",
     "mediacloud",
     "numpy",
