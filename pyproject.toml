# A build system is required to convert your code into a distributable package.
# setuptools is the oldest and most common build tool, but we also like Poetry
[build-system]
requires = ["setuptools >= 61.0"]
build-backend = "setuptools.build_meta"

[project]
name = "mc_classifier_pipeline"
version = "0.0.1"
description = "Pipelines for preparing documents from Media Cloud's news archive for annotation and machine learning."
readme = "README.md"
authors = [
    {name = "UMass Amherst Center for Data Science"},
]
license = {text = "MIT"}
keywords = ["media", "classification", "machine-learning", "nlp"]

# What version of python does your library work with?
requires-python = ">=3.10"

# Metadata about your package in case you upload it to PYPI
classifiers = [
    "Programming Language :: Python :: 3",
    "License :: OSI Approved :: MIT License",
    "Operating System :: OS Independent",
]

# All the dependencies needed for running your module go here
dependencies = [
<<<<<<< HEAD
    "accelerate",
    "joblib",
    "label-studio-sdk>1.0",
    "mediacloud",
    "numpy",
    "optuna",
    "pandas",
    "python-dotenv",
    "scikit-learn",
    "torch",
    "tqdm",
    "transformers",
=======
    "accelerate>=1.9.0",
    "joblib>=1.3.2",
    "label-studio-sdk>=1.0.20",
    "mediacloud>=4.4.1",
    "numpy>=2.0.0",
    "pandas>=2.0.0",
    "python-dotenv>=1.1.0",
    "scikit-learn>=1.7.0",
    "torch>=2.7.0",
    "torchvision>=0.22.0",
    "tqdm>=4.67.0",
    "transformers>=4.55.0",
    "xmltodict>=0.13.0",
>>>>>>> 7ffe4d08
]

[project.optional-dependencies]
# Extra dependencies only needed for running tests go here
test = ["pytest>=8.0.0"]

# Dependencies that are useful only to developers, like an autoformatter and
# support for visualizations in jupyter notebooks go here
dev = [
    "bs4>=4.0.0",
    "dotenv>=1.0.0",
    "jupyter>=1.0.0",
    "lxml_html_clean>=1.0.0",
    "matplotlib>=3.0.0",
    "mediacloud>=4.4.1",
    "newspaper3k>=0.2.0",
    "nltk>=3.0.0",
    "requests>=2.0.0",
    "ruff>=0.0.0",
    "seaborn>=0.11.0",
    "sphinx>=4.0.0",
    "textblob>=0.15.0"
]

# If your project contains scripts you'd like to be available command line, you can define them here.
# The value must be of the form "<package_name>:<module_name>.<function>"
[project.scripts]
retrieve-mc-docs = "mc_classifier_pipeline.doc_retriever:main"
mc-pipeline = "mc_classifier_pipeline.run_pipeline:main"

# Add customizations to the Ruff linter as described on https://docs.astral.sh/ruff/configuration/
[tool.ruff]
# Override ruff's default so that lines aren't more than 120 characters
line-length = 119<|MERGE_RESOLUTION|>--- conflicted
+++ resolved
@@ -27,25 +27,13 @@
 
 # All the dependencies needed for running your module go here
 dependencies = [
-<<<<<<< HEAD
-    "accelerate",
-    "joblib",
-    "label-studio-sdk>1.0",
-    "mediacloud",
-    "numpy",
-    "optuna",
-    "pandas",
-    "python-dotenv",
-    "scikit-learn",
-    "torch",
-    "tqdm",
-    "transformers",
-=======
+
     "accelerate>=1.9.0",
     "joblib>=1.3.2",
     "label-studio-sdk>=1.0.20",
     "mediacloud>=4.4.1",
     "numpy>=2.0.0",
+    "optuna",
     "pandas>=2.0.0",
     "python-dotenv>=1.1.0",
     "scikit-learn>=1.7.0",
@@ -54,7 +42,6 @@
     "tqdm>=4.67.0",
     "transformers>=4.55.0",
     "xmltodict>=0.13.0",
->>>>>>> 7ffe4d08
 ]
 
 [project.optional-dependencies]
