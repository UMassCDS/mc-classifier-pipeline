# A build system is required to convert your code into a distributable package.
# setuptools is the oldest and most common build tool, but we also like Poetry
[build-system]
requires = ["setuptools >= 61.0"]
build-backend = "setuptools.build_meta"

[project]
name = "mc_classifier_pipeline"
<<<<<<< HEAD
version = "0.0.1"
description = "Pipelines for preparing documents from Media Cloud's news archive for annotation and machine learning."
=======
version = "2.1.0"
description = "A template repo for data science and machine learning projects at UMass Center for Data Science."
>>>>>>> 79e8d1d8
readme = "README.md"

# What version of python does your library work with?
requires-python = ">=3.10"

# Metadata about your package in case you upload it to PYPI
classifiers = [
    "Programming Language :: Python :: 3",
    "License :: OSI Approved :: MIT License",
    "Operating System :: OS Independent",
]

# All the dependencies needed for running your module go here
dependencies = [
    "dvc>=2.42.0",
    "mediacloud",
    "numpy",
    "pandas",
<<<<<<< HEAD
    "python-dotenv",
    "scikit-learn",
    "tqdm",
=======
    "scikit-learn"
>>>>>>> 79e8d1d8
]

[project.optional-dependencies]
# Extra dependencies only needed for running tests go here
test = ["pytest"]

# Dependencies that are useful only to developers, like an autoformatter and
# support for visualizations in jupyter notebooks go here
dev = [
    "bs4",
    "dotenv",
    "jupyter",
    "lxml_html_clean",
    "matplotlib",
    "mediacloud",
    "newspaper3k",
    "nltk",
    "requests",
    "ruff",
    "seaborn",
    "sphinx",
    "textblob"
]

# If your project contains scripts you'd like to be available command line, you can define them here.
# The value must be of the form "<package_name>:<module_name>.<function>"
[project.scripts]
retrieve-mc-docs = "mc_classifier_pipeline.doc_retriever:main"

# Add customizations to the Ruff linter as described on https://docs.astral.sh/ruff/configuration/
[tool.ruff]
# Override ruff's default so that lines aren't more than 120 characters
line-length = 119<|MERGE_RESOLUTION|>--- conflicted
+++ resolved
@@ -6,13 +6,8 @@
 
 [project]
 name = "mc_classifier_pipeline"
-<<<<<<< HEAD
 version = "0.0.1"
 description = "Pipelines for preparing documents from Media Cloud's news archive for annotation and machine learning."
-=======
-version = "2.1.0"
-description = "A template repo for data science and machine learning projects at UMass Center for Data Science."
->>>>>>> 79e8d1d8
 readme = "README.md"
 
 # What version of python does your library work with?
@@ -31,13 +26,9 @@
     "mediacloud",
     "numpy",
     "pandas",
-<<<<<<< HEAD
     "python-dotenv",
     "scikit-learn",
     "tqdm",
-=======
-    "scikit-learn"
->>>>>>> 79e8d1d8
 ]
 
 [project.optional-dependencies]
