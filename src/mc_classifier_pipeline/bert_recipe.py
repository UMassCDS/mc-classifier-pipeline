import os
import json
import logging
from datetime import datetime
from typing import Dict, Optional, Tuple, Any

import pandas as pd
import numpy as np
import torch
from torch.utils.data import Dataset
from transformers import (
    AutoTokenizer,
    AutoModelForSequenceClassification,
    TrainingArguments,
    Trainer,
    DataCollatorWithPadding,
)
from sklearn.metrics import accuracy_score, precision_recall_fscore_support
from sklearn.preprocessing import LabelEncoder
import joblib

# Disable MLflow tracking completely
os.environ["MLFLOW_TRACKING_DISABLED"] = "True"
os.environ["DISABLE_MLFLOW_INTEGRATION"] = "True"

<<<<<<< HEAD
# from . import utils
from mc_classifier_pipeline.utils import (
    configure_logging,
)  # this is for local running, the above is for running in the pipeline
=======
from mc_classifier_pipeline.utils import configure_logging
>>>>>>> 738b056c

# Set up logging
configure_logging()
logger = logging.getLogger(__name__)


class TextClassificationDataset(Dataset):
    """Custom dataset for text classification"""

    def __init__(self, texts, labels, tokenizer, max_length=512):
        self.texts = texts
        self.labels = labels
        self.tokenizer = tokenizer
        self.max_length = max_length

    def __len__(self):
        return len(self.texts)

    def __getitem__(self, idx):
        text = str(self.texts[idx])
        label = self.labels[idx]

        encoding = self.tokenizer(
            text, truncation=True, padding="max_length", max_length=self.max_length, return_tensors="pt"
        )

        return {
            "input_ids": encoding["input_ids"].flatten(),
            "attention_mask": encoding["attention_mask"].flatten(),
            "labels": torch.tensor(label, dtype=torch.long),
        }


class BERTTextClassifier:
    """BERT-based text classifier with training and inference capabilities"""

    def __init__(self, model_name: str = "bert-base-uncased"):
        self.model_name = model_name
        self.tokenizer = None
        self.model = None
        self.label_encoder = LabelEncoder()
        self.training_args = None
        self.metadata = {}
        self.device = torch.device("cuda" if torch.cuda.is_available() else "cpu")
        logger.info(f"Using device: {self.device}")

    def load_data(
        self, project_folder: str, text_column: str = "text", label_column: str = "label"
    ) -> Tuple[pd.DataFrame, pd.DataFrame]:
        """Load train and test data from CSV files"""
        train_path = os.path.join(project_folder, "train.csv")
        test_path = os.path.join(project_folder, "test.csv")

        if not os.path.exists(train_path):
            raise FileNotFoundError(f"Training file not found: {train_path}")
        if not os.path.exists(test_path):
            raise FileNotFoundError(f"Test file not found: {test_path}")

        train_df = pd.read_csv(train_path)
        test_df = pd.read_csv(test_path)

        logger.info(f"Loaded {len(train_df)} training samples and {len(test_df)} test samples")

        # Validate required columns
        if text_column not in train_df.columns or label_column not in train_df.columns:
            raise ValueError(f"Required columns '{text_column}' and '{label_column}' not found in training data")

        return train_df, test_df

    def prepare_model(self, num_labels: int):
        """Initialize tokenizer and model"""
        logger.info(f"Loading tokenizer and model: {self.model_name}")

        self.tokenizer = AutoTokenizer.from_pretrained(self.model_name)
        self.model = AutoModelForSequenceClassification.from_pretrained(
            self.model_name, num_labels=num_labels, problem_type="single_label_classification"
        )

        # Add padding token if it doesn't exist
        if self.tokenizer.pad_token is None:
            self.tokenizer.pad_token = self.tokenizer.eos_token

        self.model.to(self.device)

    def prepare_datasets(
        self,
        train_df: pd.DataFrame,
        test_df: pd.DataFrame,
        text_column: str = "text",
        label_column: str = "label",
        max_length: int = 512,
    ):
        """Prepare training and test datasets"""

        # Encode labels
        all_labels = pd.concat([train_df[label_column], test_df[label_column]]).unique()
        self.label_encoder.fit(all_labels)

        train_labels = self.label_encoder.transform(train_df[label_column])
        test_labels = self.label_encoder.transform(test_df[label_column])

        # Create datasets
        train_dataset = TextClassificationDataset(
            train_df[text_column].tolist(), train_labels, self.tokenizer, max_length
        )

        test_dataset = TextClassificationDataset(
            test_df[text_column].tolist(), test_labels, self.tokenizer, max_length
        )

        logger.info(f"Number of unique labels: {len(self.label_encoder.classes_)}")
        logger.info(
            f"Label mapping: {dict(zip(self.label_encoder.classes_, range(len(self.label_encoder.classes_))))}"
        )

        return train_dataset, test_dataset

    def compute_metrics(self, eval_pred):
        """Compute metrics for evaluation"""
        predictions, labels = eval_pred
        predictions = np.argmax(predictions, axis=1)

        precision, recall, f1, _ = precision_recall_fscore_support(labels, predictions, average="weighted")
        accuracy = accuracy_score(labels, predictions)

        return {"accuracy": accuracy, "f1": f1, "precision": precision, "recall": recall}

    def train(
        self,
        project_folder: str,
        save_path: str,
        text_column: str = "text",
        label_column: str = "label",
        hyperparams: Optional[Dict[str, Any]] = None,
    ):
        """Train the BERT model"""

        # Default hyperparameters
        default_hyperparams = {
            "learning_rate": 2e-5,
            "per_device_train_batch_size": 16,
            "per_device_eval_batch_size": 16,
            "num_train_epochs": 1,
            "weight_decay": 0.01,
            "warmup_steps": 0,
            "max_length": 512,
            "save_strategy": "epoch",
            "eval_strategy": "epoch",
            "logging_strategy": "steps",
            "logging_steps": 10,
            "load_best_model_at_end": True,
            "metric_for_best_model": "f1",
            "greater_is_better": True,
            "save_total_limit": 2,
        }

        if hyperparams:
            default_hyperparams.update(hyperparams)

        # Load and prepare data
        train_df, test_df = self.load_data(project_folder, text_column, label_column)

        # Get number of unique labels
        num_labels = len(pd.concat([train_df[label_column], test_df[label_column]]).unique())

        # Prepare model and datasets
        self.prepare_model(num_labels)
        train_dataset, test_dataset = self.prepare_datasets(
            train_df, test_df, text_column, label_column, default_hyperparams["max_length"]
        )

        # Set up training arguments
        self.training_args = TrainingArguments(
            output_dir=save_path,
            learning_rate=default_hyperparams["learning_rate"],
            per_device_train_batch_size=default_hyperparams["per_device_train_batch_size"],
            per_device_eval_batch_size=default_hyperparams["per_device_eval_batch_size"],
            num_train_epochs=default_hyperparams["num_train_epochs"],
            weight_decay=default_hyperparams["weight_decay"],
            warmup_steps=default_hyperparams["warmup_steps"],
            save_strategy=default_hyperparams["save_strategy"],
            eval_strategy=default_hyperparams["eval_strategy"],
            logging_strategy=default_hyperparams["logging_strategy"],
            logging_steps=default_hyperparams["logging_steps"],
            load_best_model_at_end=default_hyperparams["load_best_model_at_end"],
            metric_for_best_model=default_hyperparams["metric_for_best_model"],
            greater_is_better=default_hyperparams["greater_is_better"],
            save_total_limit=default_hyperparams["save_total_limit"],
            report_to=[],
            disable_tqdm=False,
        )

        # Initialize trainer
        trainer = Trainer(
            model=self.model,
            args=self.training_args,
            train_dataset=train_dataset,
            eval_dataset=test_dataset,
            tokenizer=self.tokenizer,
            data_collator=DataCollatorWithPadding(tokenizer=self.tokenizer),
            compute_metrics=self.compute_metrics,
        )

        # Start training
        logger.info("Starting training...")
        train_result = trainer.train()

        # Evaluate on test set
        logger.info("Evaluating on test set...")
        eval_result = trainer.evaluate()

        # Save the model and tokenizer
        logger.info(f"Saving model to {save_path}")
        trainer.save_model(save_path)
        self.tokenizer.save_pretrained(save_path)

        # Save label encoder
        joblib.dump(self.label_encoder, os.path.join(save_path, "label_encoder.pkl"))

        # Create metadata
        self.metadata = {
            "framework": "transformers",
            "model_name": self.model_name,
            "num_labels": num_labels,
            "label_classes": self.label_encoder.classes_.tolist(),
            "training_samples": len(train_df),
            "test_samples": len(test_df),
            "hyperparameters": default_hyperparams,
            "training_time": datetime.now().isoformat(),
            "final_eval_results": eval_result,
            "train_results": {
                "training_loss": getattr(train_result, "training_loss", {}),
                "train_runtime": getattr(train_result, "metrics", {}).get("train_runtime", None),
                "train_samples_per_second": getattr(train_result, "metrics", {}).get("train_samples_per_second", None),
                "train_steps_per_second": getattr(train_result, "metrics", {}).get("train_steps_per_second", None),
                "total_flos": getattr(train_result, "metrics", {}).get("total_flos", None),
                "epoch": getattr(train_result, "metrics", {}).get("epoch", None),
            },
            "text_column": text_column,
            "label_column": label_column,
        }

        # Save metadata
        with open(os.path.join(save_path, "metadata.json"), "w") as f:
            json.dump(self.metadata, f, indent=2)

        logger.info("Training completed successfully!")
        logger.info(f"Final evaluation results: {eval_result}")

        return self.metadata

    @classmethod
    def load_for_inference(cls, model_path: str):
        """Load a trained model for inference"""

        # Load metadata
        metadata_path = os.path.join(model_path, "metadata.json")
        if not os.path.exists(metadata_path):
            raise FileNotFoundError(f"Metadata file not found: {metadata_path}")

        with open(metadata_path, "r") as f:
            metadata = json.load(f)

        # Initialize classifier
        classifier = cls(metadata["model_name"])
        classifier.metadata = metadata

        # Load model and tokenizer
        classifier.tokenizer = AutoTokenizer.from_pretrained(model_path)
        classifier.model = AutoModelForSequenceClassification.from_pretrained(model_path)

        # Load label encoder
        label_encoder_path = os.path.join(model_path, "label_encoder.pkl")
        classifier.label_encoder = joblib.load(label_encoder_path)

        logger.info(f"Model loaded successfully from {model_path}")

        return classifier

    def predict(self, texts, batch_size: int = 32, return_probabilities: bool = False):
        """Make predictions on new text data"""
        if self.model is None or self.tokenizer is None:
            raise ValueError("Model not loaded. Use load_for_inference() first.")

        self.model.eval()
        predictions = []
        probabilities = []

        # Process texts in batches
        for i in range(0, len(texts), batch_size):
            batch_texts = texts[i : i + batch_size]

            # Tokenize batch
            encodings = self.tokenizer(
                batch_texts,
                truncation=True,
                padding=True,
                max_length=self.metadata.get("hyperparameters", {}).get("max_length", 512),
                return_tensors="pt",
            )

            encodings = {k: v.to(self.device) for k, v in encodings.items()}

            # Make predictions
            with torch.no_grad():
                outputs = self.model(**encodings)
                logits = outputs.logits

                # Get probabilities
                probs = torch.nn.functional.softmax(logits, dim=-1)
                probabilities.extend(probs.cpu().numpy())

                # Get predictions
                batch_predictions = torch.argmax(logits, dim=-1)
                predictions.extend(batch_predictions.cpu().numpy())

        # Convert predictions back to original labels
        predicted_labels = self.label_encoder.inverse_transform(predictions)

        if return_probabilities:
            return predicted_labels, np.array(probabilities)
        else:
            return predicted_labels

    def get_model_info(self):
        """Get model information"""
        return self.metadata


if __name__ == "__main__":
    classifier = BERTTextClassifier(model_name="distilbert/distilbert-base-uncased")
    metadata = classifier.train(
        project_folder="data",
        save_path="models/distilbert-base-uncased",
        text_column="text",
        label_column="label",
    )
    print("Metadata: ", metadata)

    classifier = BERTTextClassifier.load_for_inference(model_path="models/distilbert-base-uncased")
    predictions = classifier.predict(
        texts=["That superman movie was so bad. I hated it. I would never watch it again."], return_probabilities=True
    )
    print(predictions)  # (array(['negative'], dtype=object), array([[0.7060923, 0.2939077]], dtype=float32))

    label = classifier.predict(
        texts=["That superman movie was so bad. I hated it. I would never watch it again."], return_probabilities=False
    )
    print(label)  # ['negative']<|MERGE_RESOLUTION|>--- conflicted
+++ resolved
@@ -23,14 +23,7 @@
 os.environ["MLFLOW_TRACKING_DISABLED"] = "True"
 os.environ["DISABLE_MLFLOW_INTEGRATION"] = "True"
 
-<<<<<<< HEAD
-# from . import utils
-from mc_classifier_pipeline.utils import (
-    configure_logging,
-)  # this is for local running, the above is for running in the pipeline
-=======
-from mc_classifier_pipeline.utils import configure_logging
->>>>>>> 738b056c
+from mc_classifier_pipeline.utils import configure_logging  
 
 # Set up logging
 configure_logging()
