--- conflicted
+++ resolved
@@ -12,10 +12,6 @@
 from sklearn.preprocessing import LabelEncoder
 import joblib
 
-<<<<<<< HEAD
-# from . import utils
-=======
->>>>>>> 738b056c
 from mc_classifier_pipeline.utils import configure_logging
 
 # Set up logging
