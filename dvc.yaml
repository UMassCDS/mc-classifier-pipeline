# stages:
#   count-words:
<<<<<<< HEAD
#     cmd: python src/flexa/corpus_counter_script.py data/gutenberg_counts.csv data/gutenberg --case-insensitive
#     deps:
#     - src/flexa/corpus_counter_script.py
=======
#     cmd: python src/mc_classifier_pipeline/corpus_counter_script.py data/gutenberg_counts.csv data/gutenberg --case-insensitive
#     deps:
#     - src/mc_classifier_pipeline/corpus_counter_script.py
>>>>>>> e7014b31
#     - data/gutenberg
#     outs:
#     - data/gutenberg_counts.csv<|MERGE_RESOLUTION|>--- conflicted
+++ resolved
@@ -1,14 +1,8 @@
 # stages:
 #   count-words:
-<<<<<<< HEAD
-#     cmd: python src/flexa/corpus_counter_script.py data/gutenberg_counts.csv data/gutenberg --case-insensitive
-#     deps:
-#     - src/flexa/corpus_counter_script.py
-=======
 #     cmd: python src/mc_classifier_pipeline/corpus_counter_script.py data/gutenberg_counts.csv data/gutenberg --case-insensitive
 #     deps:
 #     - src/mc_classifier_pipeline/corpus_counter_script.py
->>>>>>> e7014b31
 #     - data/gutenberg
 #     outs:
 #     - data/gutenberg_counts.csv